{
  "name": "graphql",
  "version": "0.8.2",
  "description": "A Query Language and Runtime which can target any service.",
  "contributors": [
    "Lee Byron <lee@leebyron.com> (http://leebyron.com/)",
    "Nicholas Schrock <schrockn@fb.com>",
    "Daniel Schafer <dschafer@fb.com>"
  ],
  "license": "BSD-3-Clause",
  "main": "index.js",
  "homepage": "https://github.com/graphql/graphql-js",
  "bugs": {
    "url": "https://github.com/graphql/graphql-js/issues"
  },
  "repository": {
    "type": "git",
    "url": "http://github.com/graphql/graphql-js.git"
  },
  "options": {
    "mocha": "--require ./resources/mocha-bootload --check-leaks --full-trace src/**/__tests__/**/*-test.js"
  },
  "scripts": {
    "test": "npm run lint && npm run check && npm run testonly",
    "testonly": "babel-node ./node_modules/.bin/_mocha $npm_package_options_mocha",
    "t": "babel-node ./node_modules/.bin/_mocha --require ./resources/mocha-bootload",
    "lint": "eslint src || (printf '\\033[33mTry: \\033[7m npm run lint -- --fix \\033[0m\\n' && exit 1)",
    "check": "flow check",
    "check-cover": "for file in {src/*.js,src/**/*.js}; do echo $file; flow coverage $file; done",
    "build": "babel src --optional runtime --ignore __tests__ --out-dir dist/ && cp package.json dist/ && npm run build-dot-flow",
    "build-dot-flow": "find ./src -name '*.js' -not -path '*/__tests__*' | while read filepath; do cp $filepath `echo $filepath | sed 's/\\/src\\//\\/dist\\//g'`.flow; done",
    "watch": "babel-node ./resources/watch.js",
    "cover": "babel-node ./node_modules/.bin/isparta cover --root src --report html _mocha -- $npm_package_options_mocha",
    "cover:lcov": "babel-node ./node_modules/.bin/isparta cover --root src --report lcovonly _mocha -- $npm_package_options_mocha",
    "preversion": ". ./resources/checkgit.sh && npm test",
    "prepublish": ". ./resources/prepublish.sh"
  },
  "dependencies": {
    "iterall": "1.0.3"
  },
  "devDependencies": {
    "babel-cli": "6.18.0",
    "babel-eslint": "7.1.1",
    "babel-plugin-check-es2015-constants": "6.8.0",
    "babel-plugin-syntax-async-functions": "6.13.0",
    "babel-plugin-transform-class-properties": "6.19.0",
    "babel-plugin-transform-es2015-arrow-functions": "6.8.0",
    "babel-plugin-transform-es2015-block-scoped-functions": "6.8.0",
    "babel-plugin-transform-es2015-block-scoping": "6.20.0",
    "babel-plugin-transform-es2015-classes": "6.18.0",
    "babel-plugin-transform-es2015-computed-properties": "6.8.0",
    "babel-plugin-transform-es2015-destructuring": "6.19.0",
    "babel-plugin-transform-es2015-duplicate-keys": "6.8.0",
    "babel-plugin-transform-es2015-function-name": "6.9.0",
    "babel-plugin-transform-es2015-literals": "6.8.0",
    "babel-plugin-transform-es2015-modules-commonjs": "6.18.0",
    "babel-plugin-transform-es2015-object-super": "6.8.0",
    "babel-plugin-transform-es2015-parameters": "6.18.0",
    "babel-plugin-transform-es2015-shorthand-properties": "6.18.0",
    "babel-plugin-transform-es2015-spread": "6.8.0",
    "babel-plugin-transform-es2015-template-literals": "6.8.0",
    "babel-plugin-transform-flow-strip-types": "6.18.0",
<<<<<<< HEAD
    "babel-plugin-transform-object-rest-spread": "6.20.2",
    "babel-plugin-transform-regenerator": "6.16.1",
=======
    "babel-plugin-transform-object-rest-spread": "6.19.0",
    "babel-plugin-transform-regenerator": "6.20.0",
>>>>>>> d787c8fa
    "chai": "3.5.0",
    "chai-json-equal": "0.0.1",
    "chai-subset": "1.3.0",
    "coveralls": "2.11.15",
    "eslint": "3.12.0",
    "eslint-plugin-babel": "4.0.0",
    "eslint-plugin-flowtype": "2.29.1",
    "flow-bin": "0.36.0",
    "isparta": "4.0.0",
    "mocha": "3.2.0",
    "sane": "1.4.1"
  }
}<|MERGE_RESOLUTION|>--- conflicted
+++ resolved
@@ -60,13 +60,8 @@
     "babel-plugin-transform-es2015-spread": "6.8.0",
     "babel-plugin-transform-es2015-template-literals": "6.8.0",
     "babel-plugin-transform-flow-strip-types": "6.18.0",
-<<<<<<< HEAD
     "babel-plugin-transform-object-rest-spread": "6.20.2",
-    "babel-plugin-transform-regenerator": "6.16.1",
-=======
-    "babel-plugin-transform-object-rest-spread": "6.19.0",
     "babel-plugin-transform-regenerator": "6.20.0",
->>>>>>> d787c8fa
     "chai": "3.5.0",
     "chai-json-equal": "0.0.1",
     "chai-subset": "1.3.0",
