--- conflicted
+++ resolved
@@ -20,15 +20,11 @@
   GraphQLList,
   GraphQLNonNull,
   isAbstractType,
+  isNamedType,
 } from './definition';
 import { GraphQLString, GraphQLBoolean } from './scalars';
-<<<<<<< HEAD
 import { DirectiveLocation } from '../language/directiveLocation';
-import type { GraphQLField } from './definition';
-=======
-import { DirectiveLocation } from './directives';
-import type { GraphQLField, GraphQLNamedType } from './definition';
->>>>>>> 92042711
+import type { GraphQLField, GraphQLNamedType, GraphQLType } from './definition';
 
 
 export const __Schema = new GraphQLObjectType({
@@ -468,7 +464,8 @@
   __TypeKind,
 ];
 
-const introspectionTypeNames = introspectionTypes.map(x => x.name);
-export function isIntrospectionType(type: GraphQLNamedType): boolean %checks {
-  return introspectionTypeNames.includes(type.name);
+export function isIntrospectionType(type: ?GraphQLType): boolean %checks {
+  return isNamedType(type) && introspectionTypes.some(
+    introspectionType => introspectionType.name === type.name
+  );
 }